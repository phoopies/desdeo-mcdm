--- conflicted
+++ resolved
@@ -131,8 +131,5 @@
 # other
 .vscode
 .idea
-<<<<<<< HEAD
-=======
 
->>>>>>> 576f26f9
 sandbox.py